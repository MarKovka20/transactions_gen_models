defaults:
<<<<<<< HEAD
  - dataset: churn
  - model: coles_churn
  - validation: global_target
=======
  - preprocessing: churn
  - dataset: coles
  - model: coles_emb_churn
  - validation: local_target
>>>>>>> 210127e9
  - _self_<|MERGE_RESOLUTION|>--- conflicted
+++ resolved
@@ -1,12 +1,6 @@
 defaults:
-<<<<<<< HEAD
-  - dataset: churn
-  - model: coles_churn
-  - validation: global_target
-=======
   - preprocessing: churn
   - dataset: coles
   - model: coles_emb_churn
   - validation: local_target
->>>>>>> 210127e9
   - _self_