defaults:
<<<<<<< HEAD
  - preprocessing: churn_trim
=======
  - preprocessing: churn
>>>>>>> 419bdc96
  - dataset: simple
  - model: ae_nlp
  - validation: local_target
  - _self_<|MERGE_RESOLUTION|>--- conflicted
+++ resolved
@@ -1,9 +1,5 @@
 defaults:
-<<<<<<< HEAD
-  - preprocessing: churn_trim
-=======
   - preprocessing: churn
->>>>>>> 419bdc96
   - dataset: simple
   - model: ae_nlp
   - validation: local_target
