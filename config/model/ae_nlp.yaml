--- conflicted
+++ resolved
@@ -3,13 +3,9 @@
   monitor: val_loss
 
 trainer_args:
-<<<<<<< HEAD
-  max_epochs: 0
-=======
   max_epochs: 100
   precision: 16
   enable_checkpointing: false
->>>>>>> 419bdc96
 
 datamodule_args:
   train_batch_size: 256
