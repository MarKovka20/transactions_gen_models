--- conflicted
+++ resolved
@@ -16,20 +16,6 @@
 logger = get_logger(name=__name__)
 
 
-<<<<<<< HEAD
-@hydra.main(version_base=None, config_path="config", config_name="config_churn")
-def main(cfg: Optional[DictConfig] = None) -> None:
-    if cfg["model"]["name"].startswith("coles"):
-        learn_coles(cfg["preprocessing"], cfg["dataset"], cfg["model"])
-        # res = global_target_validation(cfg["dataset"], cfg["validation"])
-        # res = local_target_validation(cfg["dataset"], cfg["validation"])
-    elif cfg["model"]["name"].startswith("cpc"):
-        pass
-    elif model_name.startswith("ae"):
-        train_autoencoder(cfg["preprocessing"], cfg["dataset"], cfg["model"])
-    else:
-        raise ValueError(f"Unsupported model type: {model_name=}")
-=======
 @hydra.main(version_base=None, config_path="config", config_name="master.yaml")
 def main(cfg: DictConfig) -> None:
     run(cfg)
@@ -83,7 +69,6 @@
         print(res)
 
     wandb.finish()
->>>>>>> 8d89d03b
 
 
 if __name__ == "__main__":
