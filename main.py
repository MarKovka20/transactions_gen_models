--- conflicted
+++ resolved
@@ -14,23 +14,12 @@
 
 
 @hydra.main(version_base=None, config_path="config", config_name="config_churn")
-<<<<<<< HEAD
 def main(cfg: Optional[DictConfig] = None) -> None:
     if cfg["model"]["name"].startswith("coles"):
         # learn_coles(cfg["dataset"], cfg["model"])
         # res = global_target_validation(cfg["dataset"], cfg["validation"])
         res = local_target_validation(cfg["dataset"], cfg["validation"])
     elif cfg["model"]["name"].startswith("cpc"):
-=======
-def main(cfg: DictConfig) -> None:
-    hydra_cfg = HydraConfig.get()
-    model_name: str = hydra_cfg.runtime.choices["model"]
-    if model_name.startswith("coles"):
-        learn_coles(cfg["preprocessing"], cfg["dataset"], cfg["model"])
-        # res = global_target_validation(cfg["dataset"], cfg["validation"])
-        res = local_target_validation(cfg["preprocessing"], cfg["validation"])
-    elif model_name.startswith("cpc"):
->>>>>>> 210127e9
         pass
     elif model_name.startswith("ae"):
         train_autoencoder(cfg["preprocessing"], cfg["dataset"], cfg["model"])
