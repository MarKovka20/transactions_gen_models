"""CoLES model"""
<<<<<<< HEAD
from typing import Callable, Dict
from itertools import chain

import numpy as np
import torch

from torch.nn.utils.rnn import pad_sequence
=======
from typing import Callable
from torch import Tensor
>>>>>>> 210127e9

from ptls.nn.seq_encoder.containers import SeqEncoderContainer
from ptls.nn.seq_encoder.abs_seq_encoder import AbsSeqEncoder
from ptls.data_load.padded_batch import PaddedBatch
from ptls.frames.coles import CoLESModule
from ptls.frames.coles.split_strategy import SampleSlices


class CustomCoLES(CoLESModule):
    """
    Custom coles module inhereted from ptls coles module.
    """

    def __init__(
        self,
        optimizer_partial: Callable,
        lr_scheduler_partial: Callable,
        sequence_encoder: SeqEncoderContainer,
    ) -> None:
        """Overrided initialize method, which is suitable for our tasks

        Args:
            optimizer_partial (Callable): Partial initialized torch optimizer (with parameters)
            lr_scheduler_partial (Callable): Partial initialized torch lr scheduler
                (with parameters)
            sequence_encoder (SeqEncoderContainer): Ptls sequence encoder
                (including sequence encoder and single transaction encoder)
        """
        super().__init__(
            seq_encoder=sequence_encoder,
            optimizer_partial=optimizer_partial,
            lr_scheduler_partial=lr_scheduler_partial,
        )
        self.sequence_encoder_model = sequence_encoder

    def get_seq_encoder_weights(self) -> dict[str, Tensor]:
        """Get weights of the sequnce encoder in torch format

        Returns:
            dict: Encoder weights
        """
        return self.sequence_encoder_model.state_dict()

    def shared_step(self, x, y):
        y_h = self(x)
        if self._head is not None:
            y_h = self._head(y_h)
        return y_h, y


def is_seq_feature(k: str, x):
    """Check is value sequential feature
    Synchronized with ptls.data_load.feature_dict.FeatureDict.is_seq_feature

                    1-d        2-d
    event_time | True      True
    target_    | False     False  # from FeatureDict.is_seq_feature
    tensor     | False     True

    Parameters
    ----------
    k:
        feature_name
    x:
        value for check

    Returns
    -------

    """
    if k == "event_time":
        return True
    if k.startswith("target"):
        return False
    if type(x) is np.ndarray:
        return False
    if type(x) is torch.Tensor and len(x.shape) == 1:
        return False
    return True


class CoLESonCoLES(CoLESModule):
    """
    Coles on coles embeddings model
    """

    def __init__(
        self,
        frozen_encoder: SeqEncoderContainer,
        learning_encoder: AbsSeqEncoder,
        optimizer_partial: Callable,
        lr_scheduler_partial: Callable,
        col_time: str = "event_time",
        encoding_seq_len: int = 20,
        training_splitter: SampleSlices = SampleSlices(
            split_count=5, cnt_max=150, cnt_min=15
        ),
        training_mode: bool = True,
    ) -> None:
        """
        Model for training CoLES on CoLES embeddings obtained via seq2vec strategy.
        Args:
            frozen_encoder: pretrained CoLES model (used to embed raw data)
            learning_encoder: SeqEncoder which is to be trained on embeddings
            optimizer_partial: partially initialized torch optimizer (with parameters)
            lr_scheduler_partial: partially initialized lr scheduler (with parameters)
            col_time: name of the column with events datettime
            encoding_seq_len: sequence length which is used to embed raw data
                (to obtain 1 embedding, we use encoding_seq_len timestamps)
            training_splitter: splitter used to train CoLES
            training_mode: whether a model is training or not
        """
        super().__init__(
            seq_encoder=frozen_encoder,
            optimizer_partial=optimizer_partial,
            lr_scheduler_partial=lr_scheduler_partial,
        )

        self.learning_encoder = learning_encoder

        self.encoding_seq_len = encoding_seq_len
        self.training_splitter = training_splitter

        self.col_time = col_time

        self.training_mode = training_mode

    def _encode(self, x: PaddedBatch):
        dates = x.payload[self.col_time]  # (B, T)
        dates_len = dates.shape[1]
        start_pos = np.arange(0, dates_len - self.encoding_seq_len, 1)

        def encode():
            for s in start_pos:
                torch.cuda.empty_cache()
                payload = {
                    k: v[:, s : s + self.encoding_seq_len]
                    for k, v in x.payload.items()
                    if is_seq_feature(k, v)
                }
                seq_lens = torch.minimum(
                    torch.maximum(x.seq_lens - s, torch.zeros_like(x.seq_lens)),
                    torch.full_like(x.seq_lens, self.encoding_seq_len),
                )
                pb = PaddedBatch(payload, seq_lens)
                yield self._seq_encoder(pb).detach().cpu()

        emb_sequences = torch.stack(
            [*encode()], dim=1
        )  # (B, T - self.encoding_seq_len, C)
        emb_sequences = torch.cat(
            [emb_sequences[:, : self.encoding_seq_len], emb_sequences], dim=1
        )  # (B, T, C)
        return emb_sequences.to(x.device)

    def _split(self, x: torch.Tensor, dates: torch.Tensor):
        def split():
            for elem in x:
                indexes = self.training_splitter.split(dates)
                yield [elem[ix] for ix in indexes]

        emb_sequences = list(chain(*split()))  # B
        emb_sequences = pad_sequence(emb_sequences, batch_first=True)
        seq_lens = (emb_sequences != 0).all(dim=-1).sum(dim=-1)

        return PaddedBatch(payload=emb_sequences, length=seq_lens)

    def forward(self, x):
        dates = x.payload[self.col_time]
        x = self._encode(x)
        if not self.training_mode:
            x = PaddedBatch(payload=x, length=(x != 0).all(dim=-1).sum(dim=-1))
        else:
            x = self._split(x, dates)
        return self.learning_encoder(x)

    def shared_step(self, x, y):
        y = list(
            chain(*[[elem.item()] * self.training_splitter.split_count for elem in y])
        )
        y = torch.tensor(y).to(x.device)
        y_h = self._head(self(x))
        return y_h, y<|MERGE_RESOLUTION|>--- conflicted
+++ resolved
@@ -1,5 +1,4 @@
 """CoLES model"""
-<<<<<<< HEAD
 from typing import Callable, Dict
 from itertools import chain
 
@@ -7,10 +6,6 @@
 import torch
 
 from torch.nn.utils.rnn import pad_sequence
-=======
-from typing import Callable
-from torch import Tensor
->>>>>>> 210127e9
 
 from ptls.nn.seq_encoder.containers import SeqEncoderContainer
 from ptls.nn.seq_encoder.abs_seq_encoder import AbsSeqEncoder
