--- conflicted
+++ resolved
@@ -3,61 +3,10 @@
 """
 import torch
 
-<<<<<<< HEAD
-from typing import Optional
-from functools import reduce
-from operator import iadd
-=======
-from typing import List, Dict
->>>>>>> bd20b363
-
 from ptls.data_load.datasets import MemoryMapDataset
 from ptls.data_load.iterable_processing import SeqLenFilter
 from ptls.frames.coles import ColesDataset
-<<<<<<< HEAD
-from ptls.frames.coles.split_strategy import SampleSlices, AbsSplit
-from ptls.data_load.utils import collate_feature_dict
-from ptls.data_load.padded_batch import PaddedBatch
-
-
-class SampleAll(AbsSplit):
-    """
-    Custom sliding window subsequence sampler.
-    """
-
-    def __init__(self, seq_len: int, stride: int) -> None:
-        """Initialize subsequence sampler. It samples all subsequences from an intial sequence using sliding window.
-
-        Args:
-            seq_len (int): desired subsequence length (i.e. sliding window size)
-            stride (int): margin between subsequent windows
-        """
-        self.seq_len = seq_len
-        self.stride = stride
-
-    def split(self, dates: np.ndarray) -> list[np.ndarray]:
-        """Create list of subsequences indexes.
-
-        Args:
-            dates (np.array): array of timestamps with transactions datetimes
-
-        Returns:
-            list(np.arrays): list of indexes, corresponding to subsequences;
-                             length is num_samples = (num_transactions - seq_len) // stride
-        """
-        date_len = dates.shape[0]
-        date_range = np.arange(date_len)
-
-        if date_len <= self.seq_len:
-            return [date_range for _ in range(date_len)]
-
-        # crop last 'seq_len' record as we do not have local labels for them
-        start_pos = date_range[0 : date_len - self.seq_len : self.stride]
-        return [date_range[s : s + self.seq_len] for s in start_pos]
-
-=======
 from ptls.frames.coles.split_strategy import SampleSlices
->>>>>>> bd20b363
 
 class CustomColesDataset(ColesDataset):
     """
@@ -91,76 +40,4 @@
             col_time,
             *args,
             **kwargs
-<<<<<<< HEAD
-        )
-
-
-class CustomColesValidationDataset(ColesDataset):
-    """
-    Custom coles dataset for local validation pipeline. Items contain all subsequences for each client.
-    """
-
-    def __init__(
-        self,
-        data: list[dict[str, torch.Tensor]],
-        min_len: int,
-        seq_len: int,
-        stride: int,
-        *args,
-        col_time: str = "event_time",
-        local_target_col: Optional[str] = None,
-        **kwargs
-    ) -> None:
-        """Overrided initialize method, which is suitable for local validation pipeline.
-
-        Args:
-            data (list[dict]): transaction dataframe in the ptls format (list of dicts)
-            min_len (int): minimal subsequence length
-            seq_len (int): desired subsequence length (i.e. sliding window size) (parameter of SampleAll sampler)
-            stride (int): margin between subsequent windows (parameter of SampleAll sampler)
-            col_time (str, optional): column name with event time. Defaults to 'event_time'
-            local_target_col (str, optional): if not None, indicates name of the with local targets for each transaction
-        """
-        super().__init__(
-            MemoryMapDataset(data, [SeqLenFilter(min_len)]),
-            SampleAll(seq_len, stride),
-            col_time,
-            *args,
-            **kwargs
-        )
-        # keep name of the column with local targets
-        self.local_target_col = local_target_col
-
-    def collate_fn(self, batch: list[dict]) -> tuple[PaddedBatch, torch.Tensor]:
-        """Overwrite collate function to return batch of local targets for a batch of subsequences.
-        For each subsequence (i.e. window), which is embedded by CoLES to 1 vector, there is 1 local label.
-
-        Args:
-            batch (list[dict]) - batch of ptls format (list with feature dicts)
-
-        Returns:
-            if local_target_col is defined:
-                a tuple of:
-                    - PaddedBatch object with feature dicts
-                    - torch.Tensor with local targets
-            else:
-                a tuple of:
-                    - PaddedBatch object with feature dicts
-                    - torch.Tensor with class labels (client indexes)
-        """
-        batch = reduce(iadd, batch)
-        padded_batch = collate_feature_dict(batch)
-        if self.local_target_col is not None:
-            # as CoLES embeds every subsequence (window) to one feature vector,
-            # for every window of size 'seq_len', we take local label corresponding for the last time step in this window
-            local_targets = padded_batch.payload[self.local_target_col][:, -1]
-            return padded_batch, local_targets
-        else:
-            # repeat standard collate function for ColesDataset
-            class_labels = [
-                i for i, class_samples in enumerate(batch) for _ in class_samples
-            ]
-            return padded_batch, torch.LongTensor(class_labels)
-=======
-        )
->>>>>>> bd20b363
+        )