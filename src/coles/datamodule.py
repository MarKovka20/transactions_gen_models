--- conflicted
+++ resolved
@@ -1,22 +1,15 @@
 """
 Custom coles datamodule
 """
-<<<<<<< HEAD
 import random
 from functools import reduce
 from operator import iadd
 from typing import Dict, List, Optional, Tuple
-=======
-import torch
-
-from typing import List, Dict
->>>>>>> bd20b363
 
 import numpy as np
 import torch
 from ptls.data_load.datasets import MemoryMapDataset
 from ptls.data_load.iterable_processing import SeqLenFilter
-<<<<<<< HEAD
 from ptls.data_load.padded_batch import PaddedBatch
 from ptls.data_load.utils import collate_feature_dict
 from ptls.frames.coles import ColesDataset
@@ -58,23 +51,20 @@
         start_pos = date_range[0 : date_len - self.seq_len : self.stride]
         return [date_range[s : s + self.seq_len] for s in start_pos]
 
-=======
-from ptls.frames.coles import ColesDataset
-from ptls.frames.coles.split_strategy import SampleSlices
->>>>>>> bd20b363
 
 class TimeCLSampler(AbsSplit):
     """
-        TimeCL sampler implementation, ptls-style.
-        For details, see Algorithm 1 from the paper:
-            http://mesl.ucsd.edu/pubs/Ranak_AAAI2023_PrimeNet.pdf
-        Args:
-            min_len (int): minimum subswequence length
-            max_len (int): maximum subsequence lentgh
-            llambda (float): lower bound for lambda valu
-            rlambda (float): upper bound for lambda value
-            split_count (int): number of generated subsequences
+    TimeCL sampler implementation, ptls-style.
+    For details, see Algorithm 1 from the paper:
+        http://mesl.ucsd.edu/pubs/Ranak_AAAI2023_PrimeNet.pdf
+    Args:
+        min_len (int): minimum subswequence length
+        max_len (int): maximum subsequence lentgh
+        llambda (float): lower bound for lambda valu
+        rlambda (float): upper bound for lambda value
+        split_count (int): number of generated subsequences
     """
+
     def __init__(
         self,
         min_len: int,
@@ -128,8 +118,16 @@
         n_sparse = np.ceil(lengths * (1 - lambdas)).astype(int)
 
         idxs = [
-            list(np.random.choice(dense_timestamps, size=min(n_d, l_dense), replace=False)) +
-            list(np.random.choice(sparse_timestamps, size=min(n_s, l_sparse), replace=False))
+            list(
+                np.random.choice(
+                    dense_timestamps, size=min(n_d, l_dense), replace=False
+                )
+            )
+            + list(
+                np.random.choice(
+                    sparse_timestamps, size=min(n_s, l_sparse), replace=False
+                )
+            )
             for (n_d, n_s) in list(zip(n_dense, n_sparse))
         ]
 
@@ -168,111 +166,4 @@
             col_time,
             *args,
             **kwargs
-<<<<<<< HEAD
-        )
-
-
-class CustomColesValidationDataset(ColesDataset):
-    """
-    Custom coles dataset for local validation pipeline. Items contain all subsequences for each client.
-    """
-
-    def __init__(
-        self,
-        data: List[Dict[str, torch.Tensor]],
-        min_len: int,
-        seq_len: int,
-        stride: int,
-        *args,
-        col_time: str = "event_time",
-        local_target_col: Optional[str] = None,
-        **kwargs
-    ) -> None:
-        """Overrided initialize method, which is suitable for local validation pipeline.
-
-        Args:
-            data (list[dict]): transaction dataframe in the ptls format (list of dicts)
-            min_len (int): minimal subsequence length
-            seq_len (int): desired subsequence length (i.e. sliding window size) (parameter of SampleAll sampler)
-            stride (int): margin between subsequent windows (parameter of SampleAll sampler)
-            col_time (str, optional): column name with event time. Defaults to 'event_time'
-            local_target_col (str, optional): if not None, indicates name of the with local targets for each transaction
-        """
-        super().__init__(
-            MemoryMapDataset(data, [SeqLenFilter(min_len)]),
-            SampleAll(seq_len, stride),
-            col_time,
-            *args,
-            **kwargs
-        )
-        # keep name of the column with local targets
-        self.local_target_col = local_target_col
-
-    def collate_fn(self, batch: List[Dict]) -> Tuple[PaddedBatch, torch.Tensor]:
-        """Overwrite collate function to return batch of local targets for a batch of subsequences.
-        For each subsequence (i.e. window), which is embedded by CoLES to 1 vector, there is 1 local label.
-
-        Args:
-            batch (list[dict]) - batch of ptls format (list with feature dicts)
-
-        Returns:
-            if local_target_col is defined:
-                a Tuple of:
-                    - PaddedBatch object with feature dicts
-                    - torch.Tensor with local targets
-            else:
-                a Tuple of:
-                    - PaddedBatch object with feature dicts
-                    - torch.Tensor with class labels (client indexes)
-        """
-        batch = reduce(iadd, batch)
-        padded_batch = collate_feature_dict(batch)
-        if self.local_target_col is not None:
-            # as CoLES embeds every subsequence (window) to one feature vector,
-            # for every window of size 'seq_len', we take local label corresponding for the last time step in this window
-            local_targets = padded_batch.payload[self.local_target_col][:, -1]
-            return padded_batch, local_targets
-        else:
-            # repeat standard collate function for ColesDataset
-            class_labels = [
-                i for i, class_samples in enumerate(batch) for _ in class_samples
-            ]
-            return padded_batch, torch.LongTensor(class_labels)
-
-
-class ColesTimeCLDataset(ColesDataset):
-    """
-    CoLES dataset with the sampler from the paper 
-        http://mesl.ucsd.edu/pubs/Ranak_AAAI2023_PrimeNet.pdf
-    
-    Args:
-        data (list[dict]): transaction dataframe in the ptls format (list of dicts)
-        min_len (int): minimum subswequence length
-        max_len (int): maximum subsequence lentgh
-        llambda (float): lower bound for lambda valu
-        rlambda (float): upper bound for lambda value
-        split_count (int): number of generated subsequences
-        col_time (str, optional): column name with event time. Defaults to 'event_time'.
-    """
-
-    def __init__(
-        self,
-        data: List[Dict[str, torch.Tensor]],
-        min_len: int,
-        max_len: int,
-        llambda: float,
-        rlambda: float,
-        split_count: int,
-        *args,
-        col_time: str = "event_time",
-        **kwargs
-    ):
-        super().__init__(
-            MemoryMapDataset(data, [SeqLenFilter(min_len)]),
-            TimeCLSampler(min_len, max_len, llambda, rlambda, split_count),
-            col_time,
-            *args,
-            **kwargs
-=======
->>>>>>> bd20b363
         )