--- conflicted
+++ resolved
@@ -12,15 +12,9 @@
 from pytorch_lightning import Trainer
 from pytorch_lightning.callbacks import EarlyStopping, ModelCheckpoint
 from pytorch_lightning.loggers import TensorBoardLogger
-<<<<<<< HEAD
-from sklearn.model_selection import train_test_split
-
-from src.coles import CustomCoLES
-=======
 
 from src.coles import CustomCoLES, CustomColesDataset
 from src.preprocessing import preprocess
->>>>>>> 210127e9
 from src.utils.logging_utils import get_logger
 
 
@@ -37,37 +31,12 @@
         cfg_dataset (DictConfig): Dataset config (specified in 'config/dataset')
         cfg_model (DictConfig): Model config (specified in 'config/model')
     """
-<<<<<<< HEAD
-    dataset = prepare_dataset(cfg_preprop, logger)
-
-    # train val test split
-    valid_size = cfg_preprop["coles"]["valid_size"]
-    test_size = cfg_preprop["coles"]["test_size"]
-
-    train, val_test = train_test_split(
-        dataset,
-        test_size=valid_size + test_size,
-        random_state=cfg_preprop["coles"]["random_state"],
-    )
-
-    val, _ = train_test_split(
-        val_test,
-        test_size=test_size / (valid_size + test_size),
-        random_state=cfg_preprop["coles"]["random_state"],
-    )
-=======
     train, val, test = preprocess(cfg_preprop)
->>>>>>> 210127e9
 
     logger.info("Preparing datasets and datamodule")
     # Define our ColesDataset wrapper from the config
-<<<<<<< HEAD
-    train_data: ColesDataset = instantiate(cfg_model["dataset"], data=train)
-    val_data: ColesDataset = instantiate(cfg_model["dataset"], data=val)
-=======
     train_data: CustomColesDataset = instantiate(cfg_dataset, data=train)
     val_data: CustomColesDataset = instantiate(cfg_dataset, data=val)
->>>>>>> 210127e9
 
     # Pytorch-lifestream datamodule for the model training and evaluation
     datamodule: PtlsDataModule = instantiate(
@@ -112,4 +81,7 @@
 
     # Save the state_dict of the best sequence encoder
     Path("saved_models").mkdir(exist_ok=True)
-    torch.save(model.get_seq_encoder_weights(), f'saved_models/{cfg_model["name"]}_{cfg_model["dataset"]["splitter"]["min_len"]}_{cfg_model["dataset"]["splitter"]["max_len"]}.pth')+    torch.save(
+        model.get_seq_encoder_weights(),
+        f'saved_models/{cfg_model["name"]}_{cfg_model["dataset"]["splitter"]["min_len"]}_{cfg_model["dataset"]["splitter"]["max_len"]}.pth',
+    )