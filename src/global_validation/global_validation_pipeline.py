--- conflicted
+++ resolved
@@ -28,8 +28,9 @@
     cfg_validation: DictConfig,
     encoder_name: str
     ) -> dict:
-    """Full pipeline for the sequence encoder validation. 
-
+    """Full pipeline for the sequence encoder validation.
+    If n_runs > 1 bootstrap samples are used.
+    
     Args:
         data (tuple[list[dict], list[dict], list[dict]]):
             train, val & test sets
@@ -39,7 +40,7 @@
             Validation config (specified in 'config/validation')
     
     Returns:
-        results (dict):      dict with test metrics
+        results (dict):  dataframe with test metrics
     """
     logger = get_logger(name=__name__)
     
@@ -70,12 +71,11 @@
         **cfg_validation["embed_data"]
     )
 
-<<<<<<< HEAD
     results = []
     for i in range(cfg_validation["n_runs"]):
         logger.info(f'Training classifier. Run {i+1}/{cfg_validation["n_runs"]}')
 
-        # bootstrap sample
+        # bootstrap sample if n_runs > 1, otherwise original sample
         bootstrap_inds = np.random.choice(indices, size=N, replace=cfg_validation["n_runs"] > 1)
         embeddings_train, targets_train = embeddings[bootstrap_inds], targets[bootstrap_inds]
 
@@ -89,22 +89,8 @@
         )
 
         results.append(metrics)
-=======
-    # bootstrap sample
-    bootstrap_inds = np.random.choice(indices, size=N, replace=True)
-    embeddings_train, targets_train = embeddings[bootstrap_inds], targets[bootstrap_inds]
 
-    # evaluate trained model
-    metrics = eval_embeddings(
-        embeddings_train,
-        targets_train,
-        embeddings_test,
-        targets_test,
-        cfg_validation["model"]
-    )
->>>>>>> 4e48c55b
-
-    return metrics
+    return pd.DataFrame(metrics)
 
 
 def embed_data(
