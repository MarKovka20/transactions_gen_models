--- conflicted
+++ resolved
@@ -2,7 +2,7 @@
 
 import numpy as np
 import torch
-<<<<<<< HEAD
+from torch import nn
 
 from ptls.nn import RnnSeqEncoder, RnnEncoder
 from ptls.data_load.padded_batch import PaddedBatch
@@ -33,10 +33,6 @@
     if type(x) is torch.Tensor and len(x.shape) == 1:
         return False
     return True
-=======
-from torch import nn
-from ptls.nn import RnnSeqEncoder
->>>>>>> d21665bc
 
 
 class PretrainedRnnSeqEncoder(RnnSeqEncoder):
@@ -47,11 +43,7 @@
         **seq_encoder_params: Params for RnnSeqEncoder initialization
     """
 
-<<<<<<< HEAD
-    def __init__(self, path_to_dict: Optional[str] = None, **seq_encoder_params):
-=======
     def __init__(self, path_to_dict: Optional[str]=None, freeze: bool=True, **seq_encoder_params):
->>>>>>> d21665bc
         super().__init__(**seq_encoder_params)
 
         if path_to_dict is not None:
@@ -67,8 +59,13 @@
     def output_size(self) -> int:
         """Returns embedding size of a single transaction"""
         return self.embedding_size
+    
+    def train(self, mode: bool = True): # override to disable training when frozen
+        if self.freeze:
+            mode = False
 
-<<<<<<< HEAD
+        return super().train(mode)
+
 
 class CoLESonCoLESEncoder(nn.Module):
     """
@@ -145,11 +142,4 @@
     def forward(self, x: PaddedBatch):
         embeddings = self._encode(x)
 
-        return self.learning_encoder(embeddings)
-=======
-    def train(self, mode: bool = True): # override to disable training when frozen
-        if self.freeze:
-            mode = False
-
-        return super().train(mode)
->>>>>>> d21665bc
+        return self.learning_encoder(embeddings)