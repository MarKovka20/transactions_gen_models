--- conflicted
+++ resolved
@@ -51,12 +51,10 @@
         if is_seq_feature(k, v)
     }
     # convert into PaddedBatch format
-<<<<<<< HEAD
-    lengths = torch.ones(len(idxs_list) * bs, dtype=torch.int) * seq_len
-    collated_batch = PaddedBatch(splits, lengths.to(padded_batch.device))
-=======
-    lengths = torch.ones(len(idxs_list) * bs, dtype=torch.int, device=times_batch.device) * seq_len
+    lengths = (
+        torch.ones(len(idxs_list) * bs, dtype=torch.int, device=times_batch.device)
+        * seq_len
+    )
     collated_batch = PaddedBatch(splits, lengths)
->>>>>>> 210127e9
 
     return collated_batch