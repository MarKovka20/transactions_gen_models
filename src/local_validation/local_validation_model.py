"""Module containtaining LocalValidationModel class."""
from typing import Callable, Optional

import torch
import torch.nn as nn
import torch.nn.functional as F
import pytorch_lightning as pl
<<<<<<< HEAD

from torchmetrics import MetricCollection
from torchmetrics.regression import MeanAbsoluteError, MeanSquaredError
from torchmetrics.classification import (
    BinaryF1Score,
    BinaryAUROC,
    BinaryAveragePrecision,
    BinaryAccuracy,
    Accuracy,
    AUROC,
    F1Score,
    AveragePrecision,
)
from torchmetrics.functional.classification import (
    multiclass_auroc,
    multiclass_average_precision,
    multiclass_accuracy,
)

from ptls.data_load.padded_batch import PaddedBatch

from .sampler import sliding_window_sampler, is_seq_feature
from .head_loss import LogCoshLoss

=======
from torchmetrics import Metric, MetricCollection

from ptls.data_load.padded_batch import PaddedBatch

>>>>>>> 8d89d03b

class LocalValidationModelBase(pl.LightningModule):
    """
    PytorchLightningModule for local validation of backbone (e.g. CoLES) model of transactions representations.
    """

    def __init__(
        self,
        backbone: nn.Module,
        pred_head: nn.Module,
        loss: Callable[[torch.Tensor, torch.Tensor], torch.Tensor],
        metrics: MetricCollection,
        freeze_backbone: bool = True,
        learning_rate: float = 1e-3,
<<<<<<< HEAD
        backbone_output_type: str = "tensor",
        backbone_embd_mode: str = "seq2vec",
        seq_len: Optional[int] = None,
        stride: Optional[int] = None,
        mask_col: str = "mcc_code",
        local_label_col: Optional[str] = None,
        mcc_padd_value: int = 0,
=======
        postproc: Optional[Callable[[torch.Tensor], torch.Tensor]]=None
>>>>>>> 8d89d03b
    ) -> None:
        """Initialize LocalValidationModel with pretrained backbone model and 2-layer linear prediction head.

        Args:
<<<<<<< HEAD
            backbone (nn.Module) - backbone model for transactions representations
            backbone_embd_size (int) - size of embeddings produced by backbone model
            hidden_size (int) - hidden size for 2-layer linear prediction head
            val_mode (str) - local validation mode (options: 'donwnstream', 'return_time' and 'event_time')
            num_types (int) - number of possible event types (MCC-codes) for 'event_time' validation mode
            learning_rate (float) - learning rate for prediction head training
            backbone_output_type (str) - type of output of the backbone model
                                         (e.g. torch.Tensor -- for CoLES, PaddedBatch for BestClassifier)
            backbone_embd_mode (str) - type of backbone embeddings:
                                       'seq2vec', if backbone transforms (bs, seq_len) -> (bs, embd_dim),
                                       'seq2seq', if backbone transforms (bs, seq_len) -> (bs, seq_len, embd_dim),
            seq_len (int) - size of the sliding window
            mask_col (str) - name of columns containing zero-padded values for mask creation
            local_label_col (str) - name of the columns containing local targets for 'downstream' validation mode
            mcc_padd_value (int) - MCC-code corresponding to padding
        """
        super().__init__()

        if backbone_output_type not in [
            "tensor",
            "padded_batch",
        ]:
            raise NameError(
                f"Unknown output type of the backbone model {backbone_output_type}."
            )

        if backbone_embd_mode not in [
            "seq2vec",
            "seq2seq",
        ]:
            raise NameError(f"Unknown backbone embeddings mode {backbone_embd_mode}.")

        if backbone_embd_mode == "seq2vec":
            if seq_len is None:
                raise ValueError(
                    "Specify subsequence length for sampling sliding windows."
                )

            if stride is None:
                stride = 1

            self.seq_len = seq_len
            self.stride = stride

        if val_mode not in [
            "downstream",
            "return_time",
            "event_type",
        ]:
            raise ValueError(f"Unknown validation mode {val_mode}.")

=======
            backbone (nn.Module) - backbone model for transactions representations.
            pred_head (nn.Module) - prediction head for target prediction.
            loss (Callable) - the loss to optimize while training. Called with (preds, targets).
            metrics (MetricCollection) - collection of metrics to track in train, val, test steps.
            freeze_backbone (bool) - whether to freeze backbone weights while training.
            learning_rate (float) - learning rate for prediction head training.
            postproc (Callable) - postprocessing function to apply to predictions before metric calculation.
        """
        super().__init__()
>>>>>>> 8d89d03b
        self.backbone = backbone

        if freeze_backbone:
            # freeze backbone model
            for m in self.backbone.modules():
                if isinstance(m, nn.BatchNorm1d):
                    m.track_running_stats = False
                    m.eval()

<<<<<<< HEAD
            self.pred_head = nn.Sequential(
                nn.Linear(backbone_embd_size, hidden_size),
                nn.ReLU(),
                nn.Linear(hidden_size, 1),
                nn.Sigmoid(),
            )
            # self.pred_head = nn.LSTM(backbone_embd_size, 1, batch_first=True)
            # BCE loss for seq2seq binary classification
            self.loss = nn.BCELoss()

            # metrics for binary classification
            metrics = MetricCollection(
                BinaryAUROC(),
                BinaryAveragePrecision(),
                BinaryAccuracy(),
                BinaryF1Score(),
            )
            self.local_label_col = local_label_col

        elif val_mode == "return_time":
            self.pred_head = nn.Sequential(
                nn.Linear(backbone_embd_size, hidden_size),
                nn.ReLU(),
                nn.Linear(hidden_size, 1),
            )
            # Custom LogCosh loss for return-time prediction
            self.loss = LogCoshLoss("mean")

            # regression metrics

            metrics = MetricCollection(MeanAbsoluteError(), MeanSquaredError())
        else:
            if num_types is None:
                raise ValueError(
                    "Specify number of event types for next-event-type prediction."
                )

            self.pred_head = nn.Sequential(
                nn.Linear(backbone_embd_size, hidden_size),
                nn.ReLU(),
                nn.Linear(hidden_size, num_types),
            )
            # CrossEntropyLoss for next-event-type prediction
            self.loss = torch.nn.CrossEntropyLoss(
                ignore_index=mcc_padd_value, reduction="mean"
            )

            metrics = MetricCollection(
                AUROC(
                    task="multiclass",
                    num_classes=num_types,
                    ignore_index=mcc_padd_value,
                    average="macro",
                ),
                AveragePrecision(
                    task="multiclass",
                    num_classes=num_types,
                    ignore_index=mcc_padd_value,
                    average="macro",
                ),
                Accuracy(
                    task="multiclass",
                    num_classes=num_types,
                    ignore_index=mcc_padd_value,
                    average="macro",
                ),
                F1Score(
                    task="multiclass",
                    num_classes=num_types,
                    ignore_index=mcc_padd_value,
                    average="macro",
                ),
            )

            self.num_types = num_types
=======
            for param in self.backbone.parameters():
                param.requires_grad = False
>>>>>>> 8d89d03b

        self.train_metrics = metrics.clone(prefix="train_")
        self.val_metrics = metrics.clone(prefix="val_")
        self.test_metrics = metrics.clone(prefix="test_")

        self.lr = learning_rate
<<<<<<< HEAD

        self.backbone_output_type = backbone_output_type
        self.backbone_embd_mode = backbone_embd_mode
        self.val_mode = val_mode

        self.mask_col = mask_col
        self.mcc_padd_value = mcc_padd_value

    def _get_validation_labels(self, padded_batch: PaddedBatch) -> torch.Tensor:
        """Extract necessary target for local validation from the batch of data.

        Args:
            padded_batch (PaddedBatch) - container with zero-padded data (no sampling), shape of any feature = (batch_size, max_len)

        Returns:
            torch.Tensor containing targets
        """
        if self.val_mode == "downstream":
            # take column with prepared local targets (e.g. 'churn_target' for Churn local validation)
            target = padded_batch.payload[self.local_label_col]

        elif self.val_mode == "return_time":
            # extract event times for return time (next transaction time) prediction
            target = padded_batch.payload["event_time"]
        else:
            # extract event MCC-codes for next transaction types prediction
            target = padded_batch.payload["mcc_code"]

            # if MCC code > self.num_types than merge all these unpopular codes into 1 category
            target = torch.where(
                target >= self.num_types - 1, self.num_types - 1, target
            ).long()

        if self.backbone_embd_mode == "seq2vec":
            if self.val_mode == "downstream":
                # crop targets, delete first seq_len transactions as there are not history windows for them
                date_len = target.shape[1]
                target = target[:, self.seq_len - 1 : date_len : self.stride]
            elif self.val_mode == "event_type":
                target = target[:, -1]
            else:
                target = target[-1] - target[-2]
        return target

    def _return_time_target_and_preds(
        self, preds: torch.Tensor, target: torch.Tensor, mask: torch.Tensor
    ) -> Tuple[torch.Tensor, torch.Tensor, torch.Tensor]:
        """Prepare targets for 'return_time' validation.

        Args:
            preds (torch.Tensor) - raw predictions (output of the pred_head)
            target (torch.Tensor) - raw targets (from the dataset with no sampling)
            mask (torch.Tensor) - raw mask indicating non-padding items

        Returns a tuple of:
            * preds (torch.Tensor) - modified predictions
            * target (torch.Tensor) - modified targets
            * mask (torch.Tensor) - modified mask
        """
        # get time differencies, do not take the last prediction, crop the mask
        target = target[:, 1:] - target[:, :-1]
        preds = preds.squeeze(-1)[:, :-1]
        mask = mask[:, 1:]
        return preds, target, mask

    def _event_type_target_and_preds(
        self, preds: torch.Tensor, target: torch.Tensor
    ) -> Tuple[torch.Tensor, torch.Tensor]:
        """Prepare targets for 'event_type' validation.

        Args:
            preds (torch.Tensor) - raw predictions (output of the pred_head)
            target (torch.Tensor) - raw targets (from the dataset with no sampling)

        Returns a tuple of:
            * preds (torch.Tensor) - modified predictions
            * target (torch.Tensor) - modified targets
        """
        # crop predictions and target
        target = target[:, 1:]
        # preds: (batch_size, max_len, num_types) -> (batch_size, num_types, max_len) for loss and metrics
        preds = preds[:, :-1, :].transpose(1, 2)
        return preds, target

    def forward(self, inputs: PaddedBatch) -> Tuple[torch.Tensor, torch.Tensor]:
=======
        self.pred_head = pred_head
        self.loss = loss
        self.train_metrics = metrics.clone("Train")
        self.val_metrics = metrics.clone("Val")
        self.test_metrics = metrics.clone("Test")
        self.metric_name = "val_loss"
        self.postproc = postproc or nn.Identity()

    def forward(self, inputs: PaddedBatch) -> tuple[torch.Tensor]:
>>>>>>> 8d89d03b
        """Do forward pass through the local validation model.

        Args:
            inputs (PaddedBatch) - inputs if ptls format (no sampling)

        Returns a tuple of:
            * torch.Tensor of predicted targets
            * torch.Tensor with mask corresponding to non-padded times
        """
<<<<<<< HEAD
        bs = inputs.payload["event_time"].shape[0]

        if self.backbone_embd_mode == "seq2vec":
            if self.val_mode == "downstream":
                collated_batch = sliding_window_sampler(
                    inputs, seq_len=self.seq_len, stride=self.stride
                )
                out = self.backbone(collated_batch)
                embd_size = out.shape[-1]
                out = out.reshape(bs, -1, embd_size)

                # shape of mask is (batch_size, max_seq_len - seq_len), zeros correspond to windows with padding
                mask = (
                    collated_batch.payload[self.mask_col]
                    .reshape(bs, -1, self.seq_len)
                    .ne(0)
                    .all(dim=2)
                )
                mask = inputs.payload[self.mask_col].ne(0).any(1)
            else:
                out = self.backbone(inputs)
                mask = torch.ones_like(out).bool()

        else:
            # shape is (batch_size, max_seq_len, embd_dim)
            out = self.backbone(inputs)
            # shape is (batch_size, max_seq_len)
            mask = inputs.payload[self.mask_col].ne(0)

        # in case of baseline models
        if self.backbone_output_type == "padded_batch":
            out = out.payload

=======
        out = self.backbone(inputs)
>>>>>>> 8d89d03b
        preds = self.pred_head(out)
        return preds

    def shared_step(
<<<<<<< HEAD
        self, batch: Tuple[PaddedBatch, torch.Tensor], _
    ) -> Tuple[torch.Tensor, torch.Tensor, torch.Tensor]:
        """Shared step for training, valiation and testing.
=======
        self, batch: tuple[PaddedBatch, torch.Tensor], batch_idx: int
    ) -> tuple[torch.Tensor, torch.Tensor]:
        """Generalized shared_step for model-learning with targets. Overload if neccessary
>>>>>>> 8d89d03b

        Args:
            batch (tuple[PaddedBatch, torch.Tensor]):
                Tuple of PaddedBatch (passed to forward) & targets
            batch_idx (int): ignored

        Returns:
            tuple[torch.Tensor, torch.Tensor]: preds, target
        """
<<<<<<< HEAD
        inputs, lengths = batch
        bs, seq_len = inputs.payload["event_time"].shape
        target = self._get_validation_labels(inputs)  # (B, L)

        if self.val_mode == "downstream":
            preds, mask = self.forward(inputs)
        else:
            splits = {
                k: v[:, :-1] for k, v in inputs.payload.items() if is_seq_feature(k, v)
            }
            # convert into PaddedBatch format
            lengths = torch.ones(bs).long() * (seq_len - 1)
            collated_batch = PaddedBatch(splits, lengths)
            preds, mask = self.forward(collated_batch)

        return preds, target, mask
=======
        inputs, target = batch
        preds = self(inputs)
        return preds, target
>>>>>>> 8d89d03b

    def training_step(self, batch: tuple[PaddedBatch, torch.Tensor], batch_idx: int):
        """Training step of the LocalValidationModel."""
<<<<<<< HEAD
        if self.backbone.training:
            self.backbone.eval()
        preds, target, mask = self.shared_step(batch, batch_idx)

        if self.val_mode == "downstream":
            train_loss = self.loss(preds[mask].squeeze(), target[mask].float())

        elif self.val_mode == "return_time":
            train_loss = self.loss(target, preds)

        else:
            train_loss = self.loss(preds, target).mean()
            preds = F.softmax(preds, dim=-1)

        # batch_metrics = self.train_metrics(preds, target)
        # # self.log("f_auroc", f_auroc)
        # self.log_dict(batch_metrics)
        self.log("train_loss", train_loss, prog_bar=True)

        return {"loss": train_loss}

    def validation_step(
        self, batch: Tuple[PaddedBatch, torch.Tensor], batch_idx: int
    ) -> Dict[str, float]:
        """Validation step of the LocalValidationModel."""
        preds, target, mask = self.shared_step(batch, batch_idx)

        if self.val_mode == "downstream":
            val_loss = self.loss(preds[mask].squeeze(), target[mask].float())

        elif self.val_mode == "return_time":
            val_loss = self.loss(target, preds)
        else:
            val_loss = self.loss(preds, target).mean()

        self.val_metrics.update(preds, target)
        self.log("val_loss", val_loss, prog_bar=True)

        return {"loss": val_loss}

    def on_validation_epoch_end(self) -> None:
        output = self.val_metrics.compute()
        self.log_dict(output)
        self.val_metrics.reset()

    def test_step(
        self, batch: Tuple[PaddedBatch, torch.Tensor], batch_idx: int
    ) -> None:
        """Test step of the LocalValidationModel."""
        preds, target, mask = self.shared_step(batch, batch_idx)

        if self.val_mode == "downstream":
            preds = preds[mask].squeeze()
            target = target[mask]
        elif self.val_mode == "event_type":
            preds = F.softmax(preds, dim=-1)

        self.test_metrics.update(preds, target)

    def on_test_epoch_end(self) -> Dict[str, float]:
        """Collect test_step outputs and compute test metrics for the whole test dataset."""
        output = self.test_metrics.compute()
        self.log_dict(output)
        self.test_metrics.reset()

        return output
=======
        preds, target = self.shared_step(batch, batch_idx)
        train_loss = self.loss(preds, target)
        self.train_metrics(self.postproc(preds), target)

        self.log("train_loss", train_loss, on_step=False, on_epoch=True)
        self.log_dict(self.train_metrics, on_step=False, on_epoch=True)  # type: ignore

        return train_loss

    def validation_step(self, batch: tuple[PaddedBatch, torch.Tensor], batch_idx: int):
        """Validation step of the LocalValidationModel."""
        preds, target = self.shared_step(batch, batch_idx)
        val_loss = self.loss(preds, target)
        self.val_metrics(self.postproc(preds), target)

        self.log("val_loss", val_loss, on_step=False, on_epoch=True)
        self.log_dict(self.val_metrics, on_step=False, on_epoch=True)  # type: ignore

    def test_step(self, batch: tuple[PaddedBatch, torch.Tensor], batch_idx: int):
        """Test step of the LocalValidationModel."""
        preds, target = self.shared_step(batch, batch_idx)

        self.test_metrics(self.postproc(preds), target)
        self.log_dict(self.test_metrics, on_step=False, on_epoch=True)  # type: ignore
>>>>>>> 8d89d03b

    def configure_optimizers(self):
        """Initialize optimizer for the LocalValidationModel."""
<<<<<<< HEAD
        opt = torch.optim.Adam(
            self.pred_head.parameters(), lr=self.lr, weight_decay=1e-3
        )
        scheduler = torch.optim.lr_scheduler.StepLR(opt, step_size=200, gamma=0.5)
        return [opt], [{"scheduler": scheduler, "interval": "epoch"}]

    def lr_scheduler_step(self, scheduler, optimizer_idx, metric):
        scheduler.step()
=======
        return torch.optim.Adam(self.parameters(), lr=self.lr)
>>>>>>> 8d89d03b
<|MERGE_RESOLUTION|>--- conflicted
+++ resolved
@@ -5,37 +5,10 @@
 import torch.nn as nn
 import torch.nn.functional as F
 import pytorch_lightning as pl
-<<<<<<< HEAD
-
-from torchmetrics import MetricCollection
-from torchmetrics.regression import MeanAbsoluteError, MeanSquaredError
-from torchmetrics.classification import (
-    BinaryF1Score,
-    BinaryAUROC,
-    BinaryAveragePrecision,
-    BinaryAccuracy,
-    Accuracy,
-    AUROC,
-    F1Score,
-    AveragePrecision,
-)
-from torchmetrics.functional.classification import (
-    multiclass_auroc,
-    multiclass_average_precision,
-    multiclass_accuracy,
-)
-
-from ptls.data_load.padded_batch import PaddedBatch
-
-from .sampler import sliding_window_sampler, is_seq_feature
-from .head_loss import LogCoshLoss
-
-=======
 from torchmetrics import Metric, MetricCollection
 
 from ptls.data_load.padded_batch import PaddedBatch
 
->>>>>>> 8d89d03b
 
 class LocalValidationModelBase(pl.LightningModule):
     """
@@ -50,74 +23,11 @@
         metrics: MetricCollection,
         freeze_backbone: bool = True,
         learning_rate: float = 1e-3,
-<<<<<<< HEAD
-        backbone_output_type: str = "tensor",
-        backbone_embd_mode: str = "seq2vec",
-        seq_len: Optional[int] = None,
-        stride: Optional[int] = None,
-        mask_col: str = "mcc_code",
-        local_label_col: Optional[str] = None,
-        mcc_padd_value: int = 0,
-=======
         postproc: Optional[Callable[[torch.Tensor], torch.Tensor]]=None
->>>>>>> 8d89d03b
     ) -> None:
         """Initialize LocalValidationModel with pretrained backbone model and 2-layer linear prediction head.
 
         Args:
-<<<<<<< HEAD
-            backbone (nn.Module) - backbone model for transactions representations
-            backbone_embd_size (int) - size of embeddings produced by backbone model
-            hidden_size (int) - hidden size for 2-layer linear prediction head
-            val_mode (str) - local validation mode (options: 'donwnstream', 'return_time' and 'event_time')
-            num_types (int) - number of possible event types (MCC-codes) for 'event_time' validation mode
-            learning_rate (float) - learning rate for prediction head training
-            backbone_output_type (str) - type of output of the backbone model
-                                         (e.g. torch.Tensor -- for CoLES, PaddedBatch for BestClassifier)
-            backbone_embd_mode (str) - type of backbone embeddings:
-                                       'seq2vec', if backbone transforms (bs, seq_len) -> (bs, embd_dim),
-                                       'seq2seq', if backbone transforms (bs, seq_len) -> (bs, seq_len, embd_dim),
-            seq_len (int) - size of the sliding window
-            mask_col (str) - name of columns containing zero-padded values for mask creation
-            local_label_col (str) - name of the columns containing local targets for 'downstream' validation mode
-            mcc_padd_value (int) - MCC-code corresponding to padding
-        """
-        super().__init__()
-
-        if backbone_output_type not in [
-            "tensor",
-            "padded_batch",
-        ]:
-            raise NameError(
-                f"Unknown output type of the backbone model {backbone_output_type}."
-            )
-
-        if backbone_embd_mode not in [
-            "seq2vec",
-            "seq2seq",
-        ]:
-            raise NameError(f"Unknown backbone embeddings mode {backbone_embd_mode}.")
-
-        if backbone_embd_mode == "seq2vec":
-            if seq_len is None:
-                raise ValueError(
-                    "Specify subsequence length for sampling sliding windows."
-                )
-
-            if stride is None:
-                stride = 1
-
-            self.seq_len = seq_len
-            self.stride = stride
-
-        if val_mode not in [
-            "downstream",
-            "return_time",
-            "event_type",
-        ]:
-            raise ValueError(f"Unknown validation mode {val_mode}.")
-
-=======
             backbone (nn.Module) - backbone model for transactions representations.
             pred_head (nn.Module) - prediction head for target prediction.
             loss (Callable) - the loss to optimize while training. Called with (preds, targets).
@@ -127,7 +37,6 @@
             postproc (Callable) - postprocessing function to apply to predictions before metric calculation.
         """
         super().__init__()
->>>>>>> 8d89d03b
         self.backbone = backbone
 
         if freeze_backbone:
@@ -137,179 +46,10 @@
                     m.track_running_stats = False
                     m.eval()
 
-<<<<<<< HEAD
-            self.pred_head = nn.Sequential(
-                nn.Linear(backbone_embd_size, hidden_size),
-                nn.ReLU(),
-                nn.Linear(hidden_size, 1),
-                nn.Sigmoid(),
-            )
-            # self.pred_head = nn.LSTM(backbone_embd_size, 1, batch_first=True)
-            # BCE loss for seq2seq binary classification
-            self.loss = nn.BCELoss()
-
-            # metrics for binary classification
-            metrics = MetricCollection(
-                BinaryAUROC(),
-                BinaryAveragePrecision(),
-                BinaryAccuracy(),
-                BinaryF1Score(),
-            )
-            self.local_label_col = local_label_col
-
-        elif val_mode == "return_time":
-            self.pred_head = nn.Sequential(
-                nn.Linear(backbone_embd_size, hidden_size),
-                nn.ReLU(),
-                nn.Linear(hidden_size, 1),
-            )
-            # Custom LogCosh loss for return-time prediction
-            self.loss = LogCoshLoss("mean")
-
-            # regression metrics
-
-            metrics = MetricCollection(MeanAbsoluteError(), MeanSquaredError())
-        else:
-            if num_types is None:
-                raise ValueError(
-                    "Specify number of event types for next-event-type prediction."
-                )
-
-            self.pred_head = nn.Sequential(
-                nn.Linear(backbone_embd_size, hidden_size),
-                nn.ReLU(),
-                nn.Linear(hidden_size, num_types),
-            )
-            # CrossEntropyLoss for next-event-type prediction
-            self.loss = torch.nn.CrossEntropyLoss(
-                ignore_index=mcc_padd_value, reduction="mean"
-            )
-
-            metrics = MetricCollection(
-                AUROC(
-                    task="multiclass",
-                    num_classes=num_types,
-                    ignore_index=mcc_padd_value,
-                    average="macro",
-                ),
-                AveragePrecision(
-                    task="multiclass",
-                    num_classes=num_types,
-                    ignore_index=mcc_padd_value,
-                    average="macro",
-                ),
-                Accuracy(
-                    task="multiclass",
-                    num_classes=num_types,
-                    ignore_index=mcc_padd_value,
-                    average="macro",
-                ),
-                F1Score(
-                    task="multiclass",
-                    num_classes=num_types,
-                    ignore_index=mcc_padd_value,
-                    average="macro",
-                ),
-            )
-
-            self.num_types = num_types
-=======
             for param in self.backbone.parameters():
                 param.requires_grad = False
->>>>>>> 8d89d03b
-
-        self.train_metrics = metrics.clone(prefix="train_")
-        self.val_metrics = metrics.clone(prefix="val_")
-        self.test_metrics = metrics.clone(prefix="test_")
 
         self.lr = learning_rate
-<<<<<<< HEAD
-
-        self.backbone_output_type = backbone_output_type
-        self.backbone_embd_mode = backbone_embd_mode
-        self.val_mode = val_mode
-
-        self.mask_col = mask_col
-        self.mcc_padd_value = mcc_padd_value
-
-    def _get_validation_labels(self, padded_batch: PaddedBatch) -> torch.Tensor:
-        """Extract necessary target for local validation from the batch of data.
-
-        Args:
-            padded_batch (PaddedBatch) - container with zero-padded data (no sampling), shape of any feature = (batch_size, max_len)
-
-        Returns:
-            torch.Tensor containing targets
-        """
-        if self.val_mode == "downstream":
-            # take column with prepared local targets (e.g. 'churn_target' for Churn local validation)
-            target = padded_batch.payload[self.local_label_col]
-
-        elif self.val_mode == "return_time":
-            # extract event times for return time (next transaction time) prediction
-            target = padded_batch.payload["event_time"]
-        else:
-            # extract event MCC-codes for next transaction types prediction
-            target = padded_batch.payload["mcc_code"]
-
-            # if MCC code > self.num_types than merge all these unpopular codes into 1 category
-            target = torch.where(
-                target >= self.num_types - 1, self.num_types - 1, target
-            ).long()
-
-        if self.backbone_embd_mode == "seq2vec":
-            if self.val_mode == "downstream":
-                # crop targets, delete first seq_len transactions as there are not history windows for them
-                date_len = target.shape[1]
-                target = target[:, self.seq_len - 1 : date_len : self.stride]
-            elif self.val_mode == "event_type":
-                target = target[:, -1]
-            else:
-                target = target[-1] - target[-2]
-        return target
-
-    def _return_time_target_and_preds(
-        self, preds: torch.Tensor, target: torch.Tensor, mask: torch.Tensor
-    ) -> Tuple[torch.Tensor, torch.Tensor, torch.Tensor]:
-        """Prepare targets for 'return_time' validation.
-
-        Args:
-            preds (torch.Tensor) - raw predictions (output of the pred_head)
-            target (torch.Tensor) - raw targets (from the dataset with no sampling)
-            mask (torch.Tensor) - raw mask indicating non-padding items
-
-        Returns a tuple of:
-            * preds (torch.Tensor) - modified predictions
-            * target (torch.Tensor) - modified targets
-            * mask (torch.Tensor) - modified mask
-        """
-        # get time differencies, do not take the last prediction, crop the mask
-        target = target[:, 1:] - target[:, :-1]
-        preds = preds.squeeze(-1)[:, :-1]
-        mask = mask[:, 1:]
-        return preds, target, mask
-
-    def _event_type_target_and_preds(
-        self, preds: torch.Tensor, target: torch.Tensor
-    ) -> Tuple[torch.Tensor, torch.Tensor]:
-        """Prepare targets for 'event_type' validation.
-
-        Args:
-            preds (torch.Tensor) - raw predictions (output of the pred_head)
-            target (torch.Tensor) - raw targets (from the dataset with no sampling)
-
-        Returns a tuple of:
-            * preds (torch.Tensor) - modified predictions
-            * target (torch.Tensor) - modified targets
-        """
-        # crop predictions and target
-        target = target[:, 1:]
-        # preds: (batch_size, max_len, num_types) -> (batch_size, num_types, max_len) for loss and metrics
-        preds = preds[:, :-1, :].transpose(1, 2)
-        return preds, target
-
-    def forward(self, inputs: PaddedBatch) -> Tuple[torch.Tensor, torch.Tensor]:
-=======
         self.pred_head = pred_head
         self.loss = loss
         self.train_metrics = metrics.clone("Train")
@@ -319,7 +59,6 @@
         self.postproc = postproc or nn.Identity()
 
     def forward(self, inputs: PaddedBatch) -> tuple[torch.Tensor]:
->>>>>>> 8d89d03b
         """Do forward pass through the local validation model.
 
         Args:
@@ -329,56 +68,14 @@
             * torch.Tensor of predicted targets
             * torch.Tensor with mask corresponding to non-padded times
         """
-<<<<<<< HEAD
-        bs = inputs.payload["event_time"].shape[0]
-
-        if self.backbone_embd_mode == "seq2vec":
-            if self.val_mode == "downstream":
-                collated_batch = sliding_window_sampler(
-                    inputs, seq_len=self.seq_len, stride=self.stride
-                )
-                out = self.backbone(collated_batch)
-                embd_size = out.shape[-1]
-                out = out.reshape(bs, -1, embd_size)
-
-                # shape of mask is (batch_size, max_seq_len - seq_len), zeros correspond to windows with padding
-                mask = (
-                    collated_batch.payload[self.mask_col]
-                    .reshape(bs, -1, self.seq_len)
-                    .ne(0)
-                    .all(dim=2)
-                )
-                mask = inputs.payload[self.mask_col].ne(0).any(1)
-            else:
-                out = self.backbone(inputs)
-                mask = torch.ones_like(out).bool()
-
-        else:
-            # shape is (batch_size, max_seq_len, embd_dim)
-            out = self.backbone(inputs)
-            # shape is (batch_size, max_seq_len)
-            mask = inputs.payload[self.mask_col].ne(0)
-
-        # in case of baseline models
-        if self.backbone_output_type == "padded_batch":
-            out = out.payload
-
-=======
         out = self.backbone(inputs)
->>>>>>> 8d89d03b
         preds = self.pred_head(out)
         return preds
 
     def shared_step(
-<<<<<<< HEAD
-        self, batch: Tuple[PaddedBatch, torch.Tensor], _
-    ) -> Tuple[torch.Tensor, torch.Tensor, torch.Tensor]:
-        """Shared step for training, valiation and testing.
-=======
         self, batch: tuple[PaddedBatch, torch.Tensor], batch_idx: int
     ) -> tuple[torch.Tensor, torch.Tensor]:
         """Generalized shared_step for model-learning with targets. Overload if neccessary
->>>>>>> 8d89d03b
 
         Args:
             batch (tuple[PaddedBatch, torch.Tensor]):
@@ -388,99 +85,12 @@
         Returns:
             tuple[torch.Tensor, torch.Tensor]: preds, target
         """
-<<<<<<< HEAD
-        inputs, lengths = batch
-        bs, seq_len = inputs.payload["event_time"].shape
-        target = self._get_validation_labels(inputs)  # (B, L)
-
-        if self.val_mode == "downstream":
-            preds, mask = self.forward(inputs)
-        else:
-            splits = {
-                k: v[:, :-1] for k, v in inputs.payload.items() if is_seq_feature(k, v)
-            }
-            # convert into PaddedBatch format
-            lengths = torch.ones(bs).long() * (seq_len - 1)
-            collated_batch = PaddedBatch(splits, lengths)
-            preds, mask = self.forward(collated_batch)
-
-        return preds, target, mask
-=======
         inputs, target = batch
         preds = self(inputs)
         return preds, target
->>>>>>> 8d89d03b
 
     def training_step(self, batch: tuple[PaddedBatch, torch.Tensor], batch_idx: int):
         """Training step of the LocalValidationModel."""
-<<<<<<< HEAD
-        if self.backbone.training:
-            self.backbone.eval()
-        preds, target, mask = self.shared_step(batch, batch_idx)
-
-        if self.val_mode == "downstream":
-            train_loss = self.loss(preds[mask].squeeze(), target[mask].float())
-
-        elif self.val_mode == "return_time":
-            train_loss = self.loss(target, preds)
-
-        else:
-            train_loss = self.loss(preds, target).mean()
-            preds = F.softmax(preds, dim=-1)
-
-        # batch_metrics = self.train_metrics(preds, target)
-        # # self.log("f_auroc", f_auroc)
-        # self.log_dict(batch_metrics)
-        self.log("train_loss", train_loss, prog_bar=True)
-
-        return {"loss": train_loss}
-
-    def validation_step(
-        self, batch: Tuple[PaddedBatch, torch.Tensor], batch_idx: int
-    ) -> Dict[str, float]:
-        """Validation step of the LocalValidationModel."""
-        preds, target, mask = self.shared_step(batch, batch_idx)
-
-        if self.val_mode == "downstream":
-            val_loss = self.loss(preds[mask].squeeze(), target[mask].float())
-
-        elif self.val_mode == "return_time":
-            val_loss = self.loss(target, preds)
-        else:
-            val_loss = self.loss(preds, target).mean()
-
-        self.val_metrics.update(preds, target)
-        self.log("val_loss", val_loss, prog_bar=True)
-
-        return {"loss": val_loss}
-
-    def on_validation_epoch_end(self) -> None:
-        output = self.val_metrics.compute()
-        self.log_dict(output)
-        self.val_metrics.reset()
-
-    def test_step(
-        self, batch: Tuple[PaddedBatch, torch.Tensor], batch_idx: int
-    ) -> None:
-        """Test step of the LocalValidationModel."""
-        preds, target, mask = self.shared_step(batch, batch_idx)
-
-        if self.val_mode == "downstream":
-            preds = preds[mask].squeeze()
-            target = target[mask]
-        elif self.val_mode == "event_type":
-            preds = F.softmax(preds, dim=-1)
-
-        self.test_metrics.update(preds, target)
-
-    def on_test_epoch_end(self) -> Dict[str, float]:
-        """Collect test_step outputs and compute test metrics for the whole test dataset."""
-        output = self.test_metrics.compute()
-        self.log_dict(output)
-        self.test_metrics.reset()
-
-        return output
-=======
         preds, target = self.shared_step(batch, batch_idx)
         train_loss = self.loss(preds, target)
         self.train_metrics(self.postproc(preds), target)
@@ -505,19 +115,7 @@
 
         self.test_metrics(self.postproc(preds), target)
         self.log_dict(self.test_metrics, on_step=False, on_epoch=True)  # type: ignore
->>>>>>> 8d89d03b
 
     def configure_optimizers(self):
         """Initialize optimizer for the LocalValidationModel."""
-<<<<<<< HEAD
-        opt = torch.optim.Adam(
-            self.pred_head.parameters(), lr=self.lr, weight_decay=1e-3
-        )
-        scheduler = torch.optim.lr_scheduler.StepLR(opt, step_size=200, gamma=0.5)
-        return [opt], [{"scheduler": scheduler, "interval": "epoch"}]
-
-    def lr_scheduler_step(self, scheduler, optimizer_idx, metric):
-        scheduler.step()
-=======
-        return torch.optim.Adam(self.parameters(), lr=self.lr)
->>>>>>> 8d89d03b
+        return torch.optim.Adam(self.parameters(), lr=self.lr)